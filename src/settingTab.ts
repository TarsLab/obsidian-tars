--- conflicted
+++ resolved
@@ -138,15 +138,6 @@
 			this.addModelTextSection(details, settings.options, index)
 		}
 
-		let conditionSettings: Setting[] = [];
-		let showReasoningSettings: boolean = false;
-		if ('reasoningLLMs' in settings.options && 'ReasoningLLMOptions' in settings.options) {
-			const reasoningLLMs = (settings.options as BaseOptions & ReasoningOptional).reasoningLLMs;
-			showReasoningSettings = reasoningLLMs.includes(settings.options.model);
-			conditionSettings = this.addReasoningLLMSetting(details, settings.options as BaseOptions & ReasoningOptional);
-		}
-
-<<<<<<< HEAD
 		if (settings.vendor === 'Zhipu') {
 			new Setting(details)
 				.setName(t('Web Search'))
@@ -161,12 +152,18 @@
 			  )
 		  }
 		  
-=======
+		let conditionSettings: Setting[] = [];
+		let showReasoningSettings: boolean = false;
+		if ('reasoningLLMs' in settings.options && 'ReasoningLLMOptions' in settings.options) {
+			const reasoningLLMs = (settings.options as BaseOptions & ReasoningOptional).reasoningLLMs;
+			showReasoningSettings = reasoningLLMs.includes(settings.options.model);
+			conditionSettings = this.addReasoningLLMSetting(details, settings.options as BaseOptions & ReasoningOptional);
+		}
+
 		conditionSettings.forEach(setting => {
 			this.mayDisableSetting(setting, !showReasoningSettings);
 		});
 
->>>>>>> 9ebfd57b
 		this.addBaseURLSection(details, settings.options as BaseOptions, 'e.g. ' + vendor.defaultOptions.baseURL)
 
 		if ('max_tokens' in settings.options)
